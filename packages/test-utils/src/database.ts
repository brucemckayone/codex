/**
 * Database Test Utilities
 *
 * Helpers for setting up and managing test databases for integration tests.
 * Works with neon-testing library for ephemeral branch isolation.
 *
 * Key Points:
 * - Uses the production database client from @codex/database
 * - Each test file gets its own ephemeral Neon branch (via neon-testing)
 * - Complete isolation between test files - no cleanup needed between files
 * - Optional cleanup helpers for tests within the same file
 * - Supports test user creation for auth scenarios
 * - Transaction helpers for isolated test scenarios
 *
 * HYBRID TESTING STRATEGY - COST OPTIMIZATION:
 * =============================================
 * **Local Development** (FREE, unlimited test runs):
 * - Uses DATABASE_URL from .env.dev (LOCAL_PROXY method)
 * - No ephemeral branch creation costs
 * - Fast execution with no provisioning delay
 * - Tests share database (cleanup helpers still work if needed)
 *
 * **CI/CD** (Isolated, reliable):
 * - Uses neon-testing to create ephemeral Neon branches
 * - Each test file gets its own isolated branch
 * - Complete isolation between test files
 * - Full production schema and constraints
 *
 * This hybrid approach saves 200+ branch creations per day during local development!
 *
 * Usage with neon-testing (works in both local and CI):
 * ```typescript
 * import { test } from 'vitest';
 * import { withNeonTestBranch } from '../../config/vitest/test-setup';
 * import { setupTestDatabase, seedTestUsers } from '@codex/test-utils';
 * import type { Database } from '@codex/database';
 *
 * // Enable neon-testing (only activates in CI, uses .env.dev locally)
 * withNeonTestBranch();
 *
 * let db: Database;
 * let testUserId: string;
 *
 * beforeAll(async () => {
 *   db = setupTestDatabase();
 *   const [userId] = await seedTestUsers(db, 1);
 *   testUserId = userId;
 * });
 *
 * // No cleanup needed - CI gets fresh database per file!
 * // Local uses shared database but tests are idempotent
 *
 * test('my test', async () => {
 *   // Test with clean database state (CI) or shared state (local)
 * });
 * ```
 */

import {
  closeDbPool,
  type DatabaseWs,
  dbWs as productionDbWs,
} from '@codex/database';
import * as schema from '@codex/database/schema';
import { neonConfig } from '@neondatabase/serverless';
import { sql as sqlOperator } from 'drizzle-orm';
import { makeNeonTesting } from 'neon-testing';
import ws from 'ws';

// Configure Neon serverless WebSocket for Node.js environment
// This is required for @neondatabase/serverless in Node.js v21 and earlier
// and for neon-testing to work properly in test environments
neonConfig.webSocketConstructor = ws;

// Also polyfill global WebSocket for other code that might need it
if (typeof globalThis.WebSocket === 'undefined') {
  globalThis.WebSocket = ws as unknown as typeof WebSocket;
}

/**
 * Database type - import from @codex/database for type safety
 * This ensures we use the same type as the content service
 */
export type Database = DatabaseWs;

/**
 * Setup neon-testing for database integration tests
 *
 * Creates ephemeral Neon branches for test isolation in CI.
 * In local development, uses existing DATABASE_URL (no branch creation).
 *
 * **MUST be called at module level**, not inside beforeAll/beforeEach.
 *
 * **IMPORTANT**: In CI, ephemeral branches are cloned from NEON_PARENT_BRANCH_ID
 * if provided, otherwise from the project's default branch. The parent branch
 * MUST have all migrations applied for tests to work correctly.
 *
 * Usage:
 * ```typescript
 * import { withNeonTestBranch } from '@codex/test-utils';
 *
 * // Call at module level
 * withNeonTestBranch();
 *
 * describe('My tests', () => {
 *   // Tests run with isolated database in CI
 * });
 * ```
 */
export function withNeonTestBranch() {
<<<<<<< HEAD
  // Only create ephemeral branches in CI environment
  // In local development (DB_METHOD=LOCAL_PROXY), this is a no-op
  if (process.env.CI === 'true') {
    // Verify required environment variables for CI
    if (!process.env.NEON_API_KEY || !process.env.NEON_PROJECT_ID) {
      console.error('invalid enviroment variables or enviroment');
      return;
    }

=======
  // Lazy initialization - only create the fixture when actually called
  // This ensures environment variables are loaded by vitest.setup.ts first
  if (
    process.env.CI === 'true' &&
    process.env.NEON_API_KEY &&
    process.env.NEON_PROJECT_ID
  ) {
>>>>>>> 61acd314
    const config: {
      apiKey: string;
      projectId: string;
      autoCloseWebSockets: boolean;
      parentBranchId?: string;
    } = {
      apiKey: process.env.NEON_API_KEY,
      projectId: process.env.NEON_PROJECT_ID,
      autoCloseWebSockets: true,
    };

    // If NEON_PARENT_BRANCH_ID is provided, use it as the parent branch
    // This ensures ephemeral branches have the correct schema
    if (process.env.NEON_PARENT_BRANCH_ID) {
      config.parentBranchId = process.env.NEON_PARENT_BRANCH_ID;
      console.log('[test-utils] Using parent branch:', config.parentBranchId);
    } else {
      console.warn(
        '[test-utils] No NEON_PARENT_BRANCH_ID provided, using project default branch'
      );
    }

    const fixture = makeNeonTesting(config);
    fixture();
  } else {
    console.error('invalid enviroment variables or enviroment');
  }
  // In local development - use existing DATABASE_URL (no-op)
}

/**
 * Validate database connection health
 *
 * Tests that the database Pool connection is working properly before running tests.
 * This helps catch connection issues early and provides better error messages.
 *
 * @param db - Database client to validate
 * @param retries - Number of retry attempts (default: 3)
 * @param delayMs - Delay between retries in milliseconds (default: 1000)
 * @returns Promise that resolves if connection is healthy
 * @throws Error if connection fails after all retries
 */
export async function validateDatabaseConnection(
  db: Database,
  retries: number = 3,
  delayMs: number = 1000
): Promise<void> {
  let lastError: Error | null = null;

  for (let attempt = 1; attempt <= retries; attempt++) {
    try {
      // Test basic connectivity with a simple query
      const result =
        await db.execute(sqlOperator<{ test: number }>`SELECT 1 as test`);

      if (
        !result ||
        !Array.isArray(result.rows) ||
        result.rows.length === 0 ||
        !result.rows[0] ||
        result.rows[0].test !== 1
      ) {
        throw new Error('Database query did not return expected result');
      }

      // Connection is healthy
      if (attempt > 1) {
        console.log(
          `[test-utils] Database connection established after ${attempt} attempts`
        );
      }
      return;
    } catch (error) {
      lastError = error as Error;
      console.error(
        `[test-utils] Database connection attempt ${attempt}/${retries} failed:`,
        {
          error: lastError.message,
          name: lastError.name,
          DB_METHOD: process.env.DB_METHOD,
          CI: process.env.CI,
        }
      );

      if (attempt < retries) {
        // Wait before retrying
        await new Promise((resolve) => setTimeout(resolve, delayMs));
      }
    }
  }

  // All retries failed
  throw new Error(
    `Database connection validation failed after ${retries} attempts. Last error: ${lastError?.message}. Check DATABASE_URL and DB_METHOD environment variables.`
  );
}

/**
 * Setup test database connection
 *
 * Returns the WebSocket-based database client with full transaction support.
 * This is essential for tests that need to use db.transaction().
 *
 * The client is configured via environment variables (DB_METHOD, DATABASE_URL, etc.)
 *
 * In test environment:
 * - Uses WebSocket Pool for full transaction support
 * - Supports interactive transactions (BEGIN/COMMIT/ROLLBACK)
 * - Configuration comes from .env.dev
 *
 * @returns Database client (WebSocket-based, configured via env)
 */
export function setupTestDatabase(): Database {
  // Return the WebSocket db client - it supports transactions
  // This is required for tests that use db.transaction()
  return productionDbWs;
}

/**
 * Clean up content data only (preserves users)
 *
 * Deletes test data from content tables while preserving users.
 *
 * With neon-testing (ephemeral branches per test file):
 * - This function is optional - each test file gets a fresh database
 * - Use only if you need to clean up between tests within the same file
 * - No retry logic needed - ephemeral branches ensure complete isolation
 *
 * Deletion order (respects foreign keys):
 * 1. content (references media_items, organizations, users)
 * 2. media_items (references users)
 * 3. organizations (no foreign keys from other content tables)
 *
 * @param db - Database client
 */
export async function cleanupDatabase(db: Database): Promise<void> {
  // Delete in order that respects foreign key constraints
  await db.delete(schema.content);
  await db.delete(schema.mediaItems);
  await db.delete(schema.organizations);
  // NOTE: Users are NOT deleted - preserve them across tests
}

/**
 * Clean up all test data including users
 *
 * Deletes ALL test data including users.
 * Only use this in afterAll cleanup or when you need a complete reset.
 *
 * @param db - Database client
 */
export async function cleanupDatabaseComplete(db: Database): Promise<void> {
  // Delete in order that respects foreign key constraints
  await db.delete(schema.content);
  await db.delete(schema.mediaItems);
  await db.delete(schema.organizations);
  await db.delete(schema.users);
}

/**
 * Teardown test database connection
 *
 * Closes the database Pool connection to allow the test process to exit cleanly.
 * This should be called in afterAll to prevent tests from hanging.
 *
 * @example
 * afterAll(async () => {
 *   await cleanupDatabase(db);
 *   await teardownTestDatabase();
 * });
 */
export async function teardownTestDatabase(): Promise<void> {
  await closeDbPool();
}

/**
 * Cleanup specific tables
 *
 * Useful when you only need to clean specific tables.
 *
 * @param db - Database client
 * @param tables - Array of table names to clean
 */
export async function cleanupTables(
  db: Database,
  tables: ('content' | 'mediaItems' | 'organizations' | 'users')[]
): Promise<void> {
  const tableMap = {
    content: schema.content,
    mediaItems: schema.mediaItems,
    organizations: schema.organizations,
    users: schema.users,
  };

  // Delete in correct order to respect foreign keys
  const orderedTables = [
    'content',
    'mediaItems',
    'organizations',
    'users',
  ] as const;

  for (const tableName of orderedTables) {
    if (tables.includes(tableName)) {
      await db.delete(tableMap[tableName]);
    }
  }
}

/**
 * Seed test users
 *
 * Creates test users in the auth.users table.
 * Returns user IDs for use in tests.
 *
 * @param db - Database client
 * @param count - Number of users to create
 * @returns Array of user IDs
 */
export async function seedTestUsers(
  db: Database,
  count: number = 1
): Promise<string[]> {
  const users: { id: string; email: string; name: string }[] = [];

  for (let i = 0; i < count; i++) {
    const timestamp = Date.now();
    const random = Math.random().toString(36).substring(2, 7);
    users.push({
      id: `test-user-${timestamp}-${random}`,
      email: `test-${timestamp}-${random}@example.com`,
      name: `Test User ${i + 1}`,
    });
  }

  // Insert users directly
  const insertedUsers = await db
    .insert(schema.users)
    .values(users)
    .returning({ id: schema.users.id });

  return insertedUsers.map((u) => u.id);
}

/**
 * Transaction helper for tests
 *
 * Wraps test code in a transaction and rolls back automatically.
 * Useful for tests that need to leave no trace.
 *
 * @param db - Database client
 * @param testFn - Test function to run in transaction
 */
export async function withTransaction<T>(
  db: Database,
  testFn: (
    tx: Parameters<Parameters<Database['transaction']>[0]>[0]
  ) => Promise<T>
): Promise<T> {
  return await db.transaction(async (tx) => {
    const result = await testFn(tx);
    // Transaction will auto-rollback if testFn throws
    return result;
  });
}

/**
 * Execute raw SQL for advanced test setup
 *
 * Useful for creating complex test scenarios.
 *
 * @param db - Database client
 * @param query - SQL query string
 */
export async function executeRawSQL(
  db: Database,
  query: string
): Promise<void> {
  await db.execute(sqlOperator.raw(query));
}

/**
 * Check if tables are empty
 *
 * Useful for verifying cleanup.
 *
 * @param db - Database client
 * @returns True if all content tables are empty
 */
export async function areTablesEmpty(db: Database): Promise<boolean> {
  const [contentCount] = await db
    .select({ count: sqlOperator`count(*)::int` })
    .from(schema.content);

  const [mediaCount] = await db
    .select({ count: sqlOperator`count(*)::int` })
    .from(schema.mediaItems);

  const [orgCount] = await db
    .select({ count: sqlOperator`count(*)::int` })
    .from(schema.organizations);

  return (
    Number(contentCount?.count) === 0 &&
    Number(mediaCount?.count) === 0 &&
    Number(orgCount?.count) === 0
  );
}<|MERGE_RESOLUTION|>--- conflicted
+++ resolved
@@ -108,7 +108,6 @@
  * ```
  */
 export function withNeonTestBranch() {
-<<<<<<< HEAD
   // Only create ephemeral branches in CI environment
   // In local development (DB_METHOD=LOCAL_PROXY), this is a no-op
   if (process.env.CI === 'true') {
@@ -118,15 +117,6 @@
       return;
     }
 
-=======
-  // Lazy initialization - only create the fixture when actually called
-  // This ensures environment variables are loaded by vitest.setup.ts first
-  if (
-    process.env.CI === 'true' &&
-    process.env.NEON_API_KEY &&
-    process.env.NEON_PROJECT_ID
-  ) {
->>>>>>> 61acd314
     const config: {
       apiKey: string;
       projectId: string;
