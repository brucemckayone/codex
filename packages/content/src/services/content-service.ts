/**
 * Content Service
 *
 * Manages content creation, publishing, and lifecycle.
 * All operations are scoped to creator/organization.
 *
 * Key Principles:
 * - NO `any` types - all types properly inferred from Drizzle
 * - Organization scoping on ALL queries
 * - Transaction safety for multi-step operations
 * - Proper error handling with custom error classes
 * - Soft deletes only (sets deleted_at)
 */

import {
  isUniqueViolation,
  scopedNotDeleted,
<<<<<<< HEAD
  whereNotDeleted,
=======
>>>>>>> a437735c
  withCreatorScope,
  withPagination,
} from '@codex/database';
import { content, mediaItems } from '@codex/database/schema';
<<<<<<< HEAD
import { BaseService, type ServiceConfig } from '@codex/service-errors';
=======
import { BaseService } from '@codex/service-errors';
>>>>>>> a437735c
import type { CreateContentInput, UpdateContentInput } from '@codex/validation';
import { createContentSchema, updateContentSchema } from '@codex/validation';
import { and, asc, count, desc, eq, ilike, isNull, or } from 'drizzle-orm';
import {
  BusinessLogicError,
  ContentNotFoundError,
  ContentTypeMismatchError,
  MediaNotFoundError,
  MediaNotReadyError,
  SlugConflictError,
  wrapError,
} from '../errors';
import type {
  Content,
  ContentFilters,
  ContentWithRelations,
  DatabaseTransaction,
  PaginatedResponse,
  PaginationParams,
} from '../types';

/**
 * Content Service Class
 *
 * Handles all content-related business logic:
 * - Create content with media validation
 * - Update content metadata
 * - Publish/unpublish content
 * - Delete content (soft delete)
 * - List content with filters
 */
export class ContentService extends BaseService {
<<<<<<< HEAD
  constructor(config: ServiceConfig) {
    super(config);
  }

=======
>>>>>>> a437735c
  /**
   * Create new content
   *
   * Security:
   * - Validates media item exists and belongs to creator
   * - Validates content type matches media type
   * - Enforces organization scoping
   * - Prevents slug conflicts
   *
   * @param input - Content creation data (validated by Zod)
   * @param creatorId - ID of the creator
   * @returns Created content
   * @throws {MediaNotFoundError} If media item doesn't exist or doesn't belong to creator
   * @throws {MediaNotReadyError} If media item is not in 'ready' status
   * @throws {ContentTypeMismatchError} If content type doesn't match media type
   * @throws {SlugConflictError} If slug already exists for organization
   */
  async create(input: CreateContentInput, creatorId: string): Promise<Content> {
    // Step 1: Validate input with Zod schema
    const validated = createContentSchema.parse(input);

    try {
      // Step 2: Use transaction for atomicity
      const result = await this.db.transaction(async (tx) => {
        // Step 3: Validate media item (if provided)
        // Note: For draft creation, we don't require media to be ready
        // The ready check happens during publishing
        if (validated.mediaItemId) {
          await this.validateMediaItem(
            tx as DatabaseTransaction,
            validated.mediaItemId,
            creatorId,
            validated.contentType,
            false // requireReady = false for draft creation
          );
        }

        // Step 4: Create content record
        const [newContent] = await tx
          .insert(content)
          .values({
            creatorId,
            organizationId: validated.organizationId || null,
            mediaItemId: validated.mediaItemId || null,
            title: validated.title,
            slug: validated.slug,
            description: validated.description || null,
            contentType: validated.contentType,
            contentBody: validated.contentBody || null,
            category: validated.category || null,
            tags: validated.tags || [],
            thumbnailUrl: validated.thumbnailUrl || null,
            visibility: validated.visibility || 'purchased_only',
            priceCents: validated.priceCents ?? null,
            status: 'draft', // Always start as draft
            viewCount: 0,
            purchaseCount: 0,
          })
          .returning();

        if (!newContent) {
          throw new Error('Failed to create content');
        }

        return newContent;
      });

      if (!result) {
        throw new Error('Failed to create content');
      }

      return result;
    } catch (error) {
      // Handle unique constraint violations (slug conflicts)
      if (isUniqueViolation(error)) {
        throw new SlugConflictError(validated.slug);
      }
      throw wrapError(error, { creatorId, input: validated });
    }
  }

  /**
   * Get content by ID
   *
   * Security:
   * - Scoped to creator (can only see own content)
   * - Excludes soft-deleted content
   * - Populates relations (mediaItem, organization, creator)
   *
   * @param id - Content ID
   * @param creatorId - Creator ID (for authorization)
   * @returns Content with relations or null if not found
   */
  async get(
    id: string,
    creatorId: string
  ): Promise<ContentWithRelations | null> {
    try {
      const result = await this.db.query.content.findFirst({
        where: and(eq(content.id, id), scopedNotDeleted(content, creatorId)),
        with: {
          mediaItem: true,
          organization: true,
          creator: {
            columns: {
              id: true,
              email: true,
              name: true,
            },
          },
        },
      });

      return result || null;
    } catch (error) {
      throw wrapError(error, { contentId: id, creatorId });
    }
  }

  /**
   * Update content
   *
   * Security:
   * - Validates creator ownership before update
   * - Prevents changing mediaItemId (immutable after creation)
   * - Maintains organization scoping
   *
   * @param id - Content ID
   * @param input - Partial update data
   * @param creatorId - Creator ID (for authorization)
   * @returns Updated content
   * @throws {ContentNotFoundError} If content doesn't exist
   * @throws {ForbiddenError} If content doesn't belong to creator
   */
  async update(
    id: string,
    input: UpdateContentInput,
    creatorId: string
  ): Promise<Content> {
    // Validate input
    const validated = updateContentSchema.parse(input);

    try {
      const result = await this.db.transaction(async (tx) => {
        // Verify content exists and belongs to creator
        const existing = await tx.query.content.findFirst({
          where: and(eq(content.id, id), scopedNotDeleted(content, creatorId)),
        });

        if (!existing) {
          throw new ContentNotFoundError(id);
        }

        // Update content
        const [updated] = await tx
          .update(content)
          .set({
            ...validated,
            updatedAt: new Date(),
          })
          .where(and(eq(content.id, id), withCreatorScope(content, creatorId)))
          .returning();

        if (!updated) {
          throw new ContentNotFoundError(id);
        }

        return updated;
      });

      if (!result) {
        throw new ContentNotFoundError(id);
      }

      return result;
    } catch (error) {
      if (error instanceof ContentNotFoundError) {
        throw error;
      }
      throw wrapError(error, { contentId: id, creatorId, input: validated });
    }
  }

  /**
   * Publish content
   *
   * Business Logic:
   * - Sets status to 'published'
   * - Sets publishedAt timestamp
   * - Validates content is ready (has media if video/audio)
   * - Idempotent (returns success if already published)
   *
   * @param id - Content ID
   * @param creatorId - Creator ID (for authorization)
   * @returns Published content
   * @throws {ContentNotFoundError} If content doesn't exist
   * @throws {BusinessLogicError} If content is not ready to publish
   */
  async publish(id: string, creatorId: string): Promise<Content> {
    try {
      const result = await this.db.transaction(async (tx) => {
        // Get content with media item
        const existing = await tx.query.content.findFirst({
          where: and(eq(content.id, id), scopedNotDeleted(content, creatorId)),
          with: {
            mediaItem: true,
          },
        });

        if (!existing) {
          throw new ContentNotFoundError(id);
        }

        // Already published - idempotent
        if (existing.status === 'published') {
          return existing;
        }

        // Validate content is ready to publish
        if (['video', 'audio'].includes(existing.contentType)) {
          if (!existing.mediaItem) {
            throw new BusinessLogicError(
              'Cannot publish content without media',
              {
                contentId: id,
                contentType: existing.contentType,
              }
            );
          }
          if (existing.mediaItem.status !== 'ready') {
            throw new MediaNotReadyError(existing.mediaItem.id);
          }
        }

        // Publish content
        const [published] = await tx
          .update(content)
          .set({
            status: 'published',
            publishedAt: new Date(),
            updatedAt: new Date(),
          })
          .where(and(eq(content.id, id), withCreatorScope(content, creatorId)))
          .returning();

        if (!published) {
          throw new ContentNotFoundError(id);
        }

        return published;
      });

      if (!result) {
        throw new ContentNotFoundError(id);
      }

      return result;
    } catch (error) {
      if (
        error instanceof ContentNotFoundError ||
        error instanceof BusinessLogicError
      ) {
        throw error;
      }
      throw wrapError(error, { contentId: id, creatorId });
    }
  }

  /**
   * Unpublish content
   *
   * Business Logic:
   * - Sets status back to 'draft'
   * - Keeps publishedAt timestamp (for history)
   *
   * @param id - Content ID
   * @param creatorId - Creator ID (for authorization)
   * @returns Unpublished content
   * @throws {ContentNotFoundError} If content doesn't exist
   */
  async unpublish(id: string, creatorId: string): Promise<Content> {
    try {
      const result = await this.db.transaction(async (tx) => {
        const existing = await tx.query.content.findFirst({
          where: and(eq(content.id, id), scopedNotDeleted(content, creatorId)),
        });

        if (!existing) {
          throw new ContentNotFoundError(id);
        }

        const [unpublished] = await tx
          .update(content)
          .set({
            status: 'draft',
            updatedAt: new Date(),
          })
          .where(and(eq(content.id, id), withCreatorScope(content, creatorId)))
          .returning();

        if (!unpublished) {
          throw new ContentNotFoundError(id);
        }

        return unpublished;
      });

      return result;
    } catch (error) {
      if (error instanceof ContentNotFoundError) {
        throw error;
      }
      throw wrapError(error, { contentId: id, creatorId });
    }
  }

  /**
   * Soft delete content
   *
   * Security:
   * - Sets deleted_at timestamp (soft delete)
   * - Preserves data for purchase history/analytics
   * - Scoped to creator ownership
   *
   * @param id - Content ID
   * @param creatorId - Creator ID (for authorization)
   * @throws {ContentNotFoundError} If content doesn't exist
   */
  async delete(id: string, creatorId: string): Promise<void> {
    try {
      await this.db.transaction(async (tx) => {
        const existing = await tx.query.content.findFirst({
          where: and(eq(content.id, id), scopedNotDeleted(content, creatorId)),
        });

        if (!existing) {
          throw new ContentNotFoundError(id);
        }

        await tx
          .update(content)
          .set({
            deletedAt: new Date(),
            updatedAt: new Date(),
          })
          .where(and(eq(content.id, id), withCreatorScope(content, creatorId)));
      });
    } catch (error) {
      if (error instanceof ContentNotFoundError) {
        throw error;
      }
      throw wrapError(error, { contentId: id, creatorId });
    }
  }

  /**
   * List content with filtering and pagination
   *
   * Security:
   * - Scoped to creator (only shows own content)
   * - Excludes soft-deleted content
   * - Supports organization filtering
   *
   * Features:
   * - Pagination (page, limit)
   * - Filtering (status, type, visibility, category, organization)
   * - Search (title, description)
   * - Sorting (by various fields)
   *
   * @param creatorId - Creator ID (for authorization)
   * @param filters - Query filters
   * @param pagination - Pagination parameters
   * @returns Paginated content list with metadata
   */
  async list(
    creatorId: string,
    filters: ContentFilters = {},
    pagination: PaginationParams = { page: 1, limit: 20 }
  ): Promise<PaginatedResponse<ContentWithRelations>> {
    try {
      const { limit, offset } = withPagination(pagination);

      // Build WHERE conditions
      const whereConditions = [scopedNotDeleted(content, creatorId)];

      // Add filters
      if (filters.status) {
        whereConditions.push(eq(content.status, filters.status));
      }
      if (filters.contentType) {
        whereConditions.push(eq(content.contentType, filters.contentType));
      }
      if (filters.visibility) {
        whereConditions.push(eq(content.visibility, filters.visibility));
      }
      if (filters.category) {
        whereConditions.push(eq(content.category, filters.category));
      }
      if (filters.organizationId !== undefined) {
        if (filters.organizationId === null) {
          whereConditions.push(isNull(content.organizationId));
        } else {
          whereConditions.push(
            eq(content.organizationId, filters.organizationId)
          );
        }
      }
      if (filters.search) {
        const searchCondition = or(
          ilike(content.title, `%${filters.search}%`),
          ilike(content.description ?? '', `%${filters.search}%`)
        );
        if (searchCondition) {
          whereConditions.push(searchCondition);
        }
      }

      // Determine sort column and order
      const sortColumn = filters.sortBy || 'createdAt';
      const sortOrder = filters.sortOrder || 'desc';
      const orderByClause =
        sortOrder === 'desc'
          ? desc(content[sortColumn])
          : asc(content[sortColumn]);

      // Get items
      const items = await this.db.query.content.findMany({
        where: and(...whereConditions),
        limit,
        offset,
        orderBy: [orderByClause],
        with: {
          mediaItem: true,
          organization: true,
          creator: {
            columns: {
              id: true,
              email: true,
              name: true,
            },
          },
        },
      });

      // Get total count
      const countResult = await this.db
        .select({ total: count() })
        .from(content)
        .where(and(...whereConditions));

      const totalRecord = countResult[0];
      if (!totalRecord) {
        throw new Error('Failed to get content count');
      }

      const { total } = totalRecord;

      const totalCount = Number(total);
      const totalPages = Math.ceil(totalCount / limit);

      return {
        items,
        pagination: {
          page: pagination.page,
          limit,
          total: totalCount,
          totalPages,
        },
      };
    } catch (error) {
      throw wrapError(error, { creatorId, filters, pagination });
    }
  }

  /**
   * Private helper: Validate media item
   *
   * Checks:
   * - Media exists
   * - Media belongs to creator
   * - Media is not deleted
   * - Media status is 'ready' (if requireReady is true)
   * - Media type matches content type
   *
   * @param tx - Database transaction
   * @param mediaItemId - Media item ID
   * @param creatorId - Creator ID
   * @param contentType - Content type
   * @param requireReady - Whether to require media status to be 'ready' (default: true)
   * @throws {MediaNotFoundError} If media doesn't exist or doesn't belong to creator
   * @throws {MediaNotReadyError} If media is not ready (when requireReady is true)
   * @throws {ContentTypeMismatchError} If types don't match
   */
  private async validateMediaItem(
    tx: DatabaseTransaction,
    mediaItemId: string,
    creatorId: string,
    contentType: 'video' | 'audio' | 'written',
    requireReady: boolean = true
  ): Promise<void> {
    const mediaItem = await tx.query.mediaItems.findFirst({
      where: and(
        eq(mediaItems.id, mediaItemId),
        scopedNotDeleted(mediaItems, creatorId)
      ),
    });

    if (!mediaItem) {
      throw new MediaNotFoundError(mediaItemId);
    }

    // Only check ready status when required (e.g., during publishing)
    if (requireReady && mediaItem.status !== 'ready') {
      throw new MediaNotReadyError(mediaItemId);
    }

    // Validate content type matches media type
    if (
      (contentType === 'video' && mediaItem.mediaType !== 'video') ||
      (contentType === 'audio' && mediaItem.mediaType !== 'audio')
    ) {
      throw new ContentTypeMismatchError(contentType, mediaItem.mediaType);
    }
  }
}<|MERGE_RESOLUTION|>--- conflicted
+++ resolved
@@ -15,19 +15,11 @@
 import {
   isUniqueViolation,
   scopedNotDeleted,
-<<<<<<< HEAD
-  whereNotDeleted,
-=======
->>>>>>> a437735c
   withCreatorScope,
   withPagination,
 } from '@codex/database';
 import { content, mediaItems } from '@codex/database/schema';
-<<<<<<< HEAD
-import { BaseService, type ServiceConfig } from '@codex/service-errors';
-=======
 import { BaseService } from '@codex/service-errors';
->>>>>>> a437735c
 import type { CreateContentInput, UpdateContentInput } from '@codex/validation';
 import { createContentSchema, updateContentSchema } from '@codex/validation';
 import { and, asc, count, desc, eq, ilike, isNull, or } from 'drizzle-orm';
@@ -60,13 +52,6 @@
  * - List content with filters
  */
 export class ContentService extends BaseService {
-<<<<<<< HEAD
-  constructor(config: ServiceConfig) {
-    super(config);
-  }
-
-=======
->>>>>>> a437735c
   /**
    * Create new content
    *
