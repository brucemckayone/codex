import { describe, it, expect, beforeEach, vi } from 'vitest';
import { Hono } from 'hono';
import {
  optionalAuth,
  requireAuth,
  type SessionData,
  type UserData,
  type CachedSessionData,
} from '../src/session-auth';

// Define environment type for test Hono app with user and session
type TestEnv = {
  Variables: {
    user?: UserData;
    session?: SessionData;
  };
};

// Mock @codex/database
vi.mock('@codex/database', () => {
  const mockDbHttp = {
    query: {
      sessions: {
        findFirst: vi.fn(),
      },
    },
  };

  return {
    dbHttp: mockDbHttp,
    schema: {
      sessions: {},
      users: {},
    },
  };
});

// Mock drizzle-orm
vi.mock('drizzle-orm', () => ({
  eq: vi.fn((a, b) => ({ eq: [a, b] })),
  and: vi.fn((...args) => ({ and: args })),
  gt: vi.fn((a, b) => ({ gt: [a, b] })),
}));

// Import mocked database after mocks are set up
import { dbHttp } from '@codex/database';

describe('Session Authentication Middleware', () => {
  let app: Hono<TestEnv>;
  let mockKV: KVNamespace;
  const mockSessionToken = 'session_abc123xyz';

  // Mock session and user data
  const mockSession: SessionData = {
    id: 'session_1',
    userId: 'user_1',
    token: mockSessionToken,
    expiresAt: new Date(Date.now() + 86400000).toISOString(), // 24 hours from now
    ipAddress: '203.0.113.42',
    userAgent: 'Mozilla/5.0',
    createdAt: new Date().toISOString(),
    updatedAt: new Date().toISOString(),
  };

  const mockUser: UserData = {
    id: 'user_1',
    email: 'test@example.com',
    name: 'Test User',
    emailVerified: true,
    image: null,
    createdAt: new Date().toISOString(),
    updatedAt: new Date().toISOString(),
  };

  const mockCachedData: CachedSessionData = {
    session: mockSession,
    user: mockUser,
  };

  beforeEach(() => {
    // Reset app for each test
    app = new Hono<TestEnv>();

    // Reset all mocks
    vi.clearAllMocks();

    // Create mock KV namespace
    mockKV = {
      get: vi.fn(),
      put: vi.fn().mockResolvedValue(undefined),
      delete: vi.fn().mockResolvedValue(undefined),
      list: vi.fn(),
      getWithMetadata: vi.fn(),
    } as unknown as KVNamespace;
  });

  describe('optionalAuth', () => {
    describe('Valid Session in Cache', () => {
      it('should set user and session from cache', async () => {
        // Mock KV cache hit
        (mockKV.get as ReturnType<typeof vi.fn>).mockResolvedValue(
          mockCachedData
        );

        app.use('*', optionalAuth({ kv: mockKV }));
        app.get('/test', (c) => {
          const user = c.get('user');
          const session = c.get('session');
          return c.json({ user, session, source: 'cache' });
        });

        const res = await app.request('/test', {
          method: 'GET',
          headers: {
            cookie: `codex-session=${mockSessionToken}`,
          },
        });

        expect(res.status).toBe(200);
<<<<<<< HEAD
        const body = await res.json();
=======
        const body = (await res.json()) as {
          user: UserData;
          session: SessionData;
          source: string;
        };
>>>>>>> ac38bebc
        expect(body.user).toEqual(mockUser);
        expect(body.session).toEqual(mockSession);
        expect(mockKV.get).toHaveBeenCalledWith(
          `session:${mockSessionToken}`,
          'json'
        );
        // Should not query database if cache hit
        expect(dbHttp.query.sessions.findFirst).not.toHaveBeenCalled();
      });

      it('should handle custom cookie name', async () => {
        const customCookieName = 'my-custom-session';
        (mockKV.get as ReturnType<typeof vi.fn>).mockResolvedValue(
          mockCachedData
        );

        app.use(
          '*',
          optionalAuth({ kv: mockKV, cookieName: customCookieName })
        );
        app.get('/test', (c) => c.json({ success: true }));

        await app.request('/test', {
          headers: {
            cookie: `${customCookieName}=${mockSessionToken}`,
          },
        });

        expect(mockKV.get).toHaveBeenCalledWith(
          `session:${mockSessionToken}`,
          'json'
        );
      });
    });

    describe('Valid Session from Database', () => {
      it('should query database on cache miss and cache result', async () => {
        // Mock cache miss
        (mockKV.get as ReturnType<typeof vi.fn>).mockResolvedValue(null);

        // Mock database query success
        (
          dbHttp.query.sessions.findFirst as ReturnType<typeof vi.fn>
        ).mockResolvedValue({
          ...mockSession,
          expiresAt: new Date(mockSession.expiresAt),
          createdAt: new Date(mockSession.createdAt),
          updatedAt: new Date(mockSession.updatedAt),
          user: {
            ...mockUser,
            createdAt: new Date(mockUser.createdAt),
            updatedAt: new Date(mockUser.updatedAt),
          },
        });

        app.use('*', optionalAuth({ kv: mockKV }));
        app.get('/test', (c) => {
          const user = c.get('user');
          const session = c.get('session');
          return c.json({ user, session, source: 'database' });
        });

        const res = await app.request('/test', {
          headers: {
            cookie: `codex-session=${mockSessionToken}`,
          },
        });

        expect(res.status).toBe(200);
        const body = (await res.json()) as {
          user: UserData;
          session: SessionData;
          source: string;
        };
        expect(body.user).toBeDefined();
        expect(body.user.id).toBe('user_1');
        expect(body.session).toBeDefined();

        // Verify database was queried
        expect(dbHttp.query.sessions.findFirst).toHaveBeenCalled();

        // Verify result was cached
        expect(mockKV.put).toHaveBeenCalled();
        const putCall = (mockKV.put as ReturnType<typeof vi.fn>).mock.calls[0];
        expect(putCall[0]).toBe(`session:${mockSessionToken}`);
        expect(putCall[2]).toHaveProperty('expirationTtl');
      });

      it('should work without KV (database-only mode)', async () => {
        // Mock database query success
        (
          dbHttp.query.sessions.findFirst as ReturnType<typeof vi.fn>
        ).mockResolvedValue({
          ...mockSession,
          expiresAt: new Date(mockSession.expiresAt),
          createdAt: new Date(mockSession.createdAt),
          updatedAt: new Date(mockSession.updatedAt),
          user: {
            ...mockUser,
            createdAt: new Date(mockUser.createdAt),
            updatedAt: new Date(mockUser.updatedAt),
          },
        });

        // No KV config provided
        app.use('*', optionalAuth());
        app.get('/test', (c) => {
          const user = c.get('user');
          return c.json({ userId: user?.id });
        });

        const res = await app.request('/test', {
          headers: {
            cookie: `codex-session=${mockSessionToken}`,
          },
        });

        expect(res.status).toBe(200);
        const body = (await res.json()) as { userId?: string };
        expect(body.userId).toBe('user_1');
        expect(dbHttp.query.sessions.findFirst).toHaveBeenCalled();
      });
    });

    describe('Expired Session Handling', () => {
      it('should reject expired session from cache', async () => {
        const expiredSession = {
          ...mockCachedData,
          session: {
            ...mockSession,
            expiresAt: new Date(Date.now() - 1000).toISOString(), // Expired
          },
        };

        (mockKV.get as ReturnType<typeof vi.fn>).mockResolvedValue(
          expiredSession
        );
        (
          dbHttp.query.sessions.findFirst as ReturnType<typeof vi.fn>
        ).mockResolvedValue(null);

        app.use('*', optionalAuth({ kv: mockKV }));
        app.get('/test', (c) => {
          const user = c.get('user');
          return c.json({ hasUser: !!user });
        });

        const res = await app.request('/test', {
          headers: {
            cookie: `codex-session=${mockSessionToken}`,
          },
        });

        expect(res.status).toBe(200);
        const body = (await res.json()) as { hasUser: boolean };
        expect(body.hasUser).toBe(false);

        // Should delete expired session from cache
        expect(mockKV.delete).toHaveBeenCalledWith(
          `session:${mockSessionToken}`
        );
      });

      it('should reject expired session from database', async () => {
        (mockKV.get as ReturnType<typeof vi.fn>).mockResolvedValue(null);

        // Database returns null for expired session (handled by query WHERE clause)
        (
          dbHttp.query.sessions.findFirst as ReturnType<typeof vi.fn>
        ).mockResolvedValue(null);

        app.use('*', optionalAuth({ kv: mockKV }));
        app.get('/test', (c) => {
          const user = c.get('user');
          return c.json({ hasUser: !!user });
        });

        const res = await app.request('/test', {
          headers: {
            cookie: `codex-session=${mockSessionToken}`,
          },
        });

        expect(res.status).toBe(200);
        const body = (await res.json()) as { hasUser: boolean };
        expect(body.hasUser).toBe(false);
      });
    });

    describe('No Session Cookie', () => {
      it('should proceed without authentication when no cookie', async () => {
        app.use('*', optionalAuth({ kv: mockKV }));
        app.get('/test', (c) => {
          const user = c.get('user');
          return c.json({ hasUser: !!user });
        });

        const res = await app.request('/test', {
          headers: {}, // No cookie header
        });

        expect(res.status).toBe(200);
        const body = (await res.json()) as { hasUser: boolean };
        expect(body.hasUser).toBe(false);

        // Should not query cache or database
        expect(mockKV.get).not.toHaveBeenCalled();
        expect(dbHttp.query.sessions.findFirst).not.toHaveBeenCalled();
      });

      it('should handle multiple cookies correctly', async () => {
        (mockKV.get as ReturnType<typeof vi.fn>).mockResolvedValue(
          mockCachedData
        );

        app.use('*', optionalAuth({ kv: mockKV }));
        app.get('/test', (c) => c.json({ success: true }));

        await app.request('/test', {
          headers: {
            cookie: `other=value; codex-session=${mockSessionToken}; another=test`,
          },
        });

        expect(mockKV.get).toHaveBeenCalledWith(
          `session:${mockSessionToken}`,
          'json'
        );
      });
    });

    describe('Invalid Session Token', () => {
      it('should handle invalid session token from database', async () => {
        (mockKV.get as ReturnType<typeof vi.fn>).mockResolvedValue(null);
        (
          dbHttp.query.sessions.findFirst as ReturnType<typeof vi.fn>
        ).mockResolvedValue(null);

        app.use('*', optionalAuth({ kv: mockKV }));
        app.get('/test', (c) => {
          const user = c.get('user');
          return c.json({ hasUser: !!user });
        });

        const res = await app.request('/test', {
          headers: {
            cookie: 'codex-session=invalid_token_xyz',
          },
        });

        expect(res.status).toBe(200);
        const body = (await res.json()) as { hasUser: boolean };
        expect(body.hasUser).toBe(false);
      });
    });

    describe('Error Handling', () => {
      it('should handle database errors gracefully', async () => {
        (mockKV.get as ReturnType<typeof vi.fn>).mockResolvedValue(null);
        (
          dbHttp.query.sessions.findFirst as ReturnType<typeof vi.fn>
        ).mockRejectedValue(new Error('Database connection failed'));

        app.use('*', optionalAuth({ kv: mockKV }));
        app.get('/test', (c) => {
          const user = c.get('user');
          return c.json({ hasUser: !!user });
        });

        const res = await app.request('/test', {
          headers: {
            cookie: `codex-session=${mockSessionToken}`,
          },
        });

        // Should proceed without auth (fail open for optional auth)
        expect(res.status).toBe(200);
        const body = (await res.json()) as { hasUser: boolean };
        expect(body.hasUser).toBe(false);
      });

      it('should handle KV read errors gracefully', async () => {
        (mockKV.get as ReturnType<typeof vi.fn>).mockRejectedValue(
          new Error('KV unavailable')
        );
        (
          dbHttp.query.sessions.findFirst as ReturnType<typeof vi.fn>
        ).mockResolvedValue({
          ...mockSession,
          expiresAt: new Date(mockSession.expiresAt),
          createdAt: new Date(mockSession.createdAt),
          updatedAt: new Date(mockSession.updatedAt),
          user: {
            ...mockUser,
            createdAt: new Date(mockUser.createdAt),
            updatedAt: new Date(mockUser.updatedAt),
          },
        });

        app.use('*', optionalAuth({ kv: mockKV }));
        app.get('/test', (c) => {
          const user = c.get('user');
          return c.json({ hasUser: !!user });
        });

        const res = await app.request('/test', {
          headers: {
            cookie: `codex-session=${mockSessionToken}`,
          },
        });

        // Should fall back to database
        expect(res.status).toBe(200);
        const body = (await res.json()) as { hasUser: boolean };
        expect(body.hasUser).toBe(true);
        expect(dbHttp.query.sessions.findFirst).toHaveBeenCalled();
      });

      it('should handle KV write errors gracefully', async () => {
        (mockKV.get as ReturnType<typeof vi.fn>).mockResolvedValue(null);
        (mockKV.put as ReturnType<typeof vi.fn>).mockRejectedValue(
          new Error('KV write failed')
        );
        (
          dbHttp.query.sessions.findFirst as ReturnType<typeof vi.fn>
        ).mockResolvedValue({
          ...mockSession,
          expiresAt: new Date(mockSession.expiresAt),
          createdAt: new Date(mockSession.createdAt),
          updatedAt: new Date(mockSession.updatedAt),
          user: {
            ...mockUser,
            createdAt: new Date(mockUser.createdAt),
            updatedAt: new Date(mockUser.updatedAt),
          },
        });

        app.use('*', optionalAuth({ kv: mockKV }));
        app.get('/test', (c) => {
          const user = c.get('user');
          return c.json({ hasUser: !!user });
        });

        const res = await app.request('/test', {
          headers: {
            cookie: `codex-session=${mockSessionToken}`,
          },
        });

        // Should still authenticate from database (ignore cache write error)
        expect(res.status).toBe(200);
        const body = (await res.json()) as { hasUser: boolean };
        expect(body.hasUser).toBe(true);
      });
    });

    describe('Logging', () => {
      it('should log authentication when enabled', async () => {
        const consoleSpy = vi
          .spyOn(console, 'info')
          .mockImplementation(() => {});

        // Mock cache miss so logging happens
        (mockKV.get as ReturnType<typeof vi.fn>).mockResolvedValue(null);

        // Mock database query success
        (
          dbHttp.query.sessions.findFirst as ReturnType<typeof vi.fn>
        ).mockResolvedValue({
          ...mockSession,
          expiresAt: new Date(mockSession.expiresAt),
          createdAt: new Date(mockSession.createdAt),
          updatedAt: new Date(mockSession.updatedAt),
          user: {
            ...mockUser,
            createdAt: new Date(mockUser.createdAt),
            updatedAt: new Date(mockUser.updatedAt),
          },
        });

        app.use('*', optionalAuth({ kv: mockKV, enableLogging: true }));
        app.get('/test', (c) => c.json({ success: true }));

        await app.request('/test', {
          headers: {
            cookie: `codex-session=${mockSessionToken}`,
          },
        });

        expect(consoleSpy).toHaveBeenCalledWith(
          'Session authenticated',
          expect.objectContaining({
            userId: 'user_1',
          })
        );

        consoleSpy.mockRestore();
      });

      it('should not log when disabled (default)', async () => {
        const consoleSpy = vi
          .spyOn(console, 'info')
          .mockImplementation(() => {});

        (mockKV.get as ReturnType<typeof vi.fn>).mockResolvedValue(
          mockCachedData
        );

        app.use('*', optionalAuth({ kv: mockKV }));
        app.get('/test', (c) => c.json({ success: true }));

        await app.request('/test', {
          headers: {
            cookie: `codex-session=${mockSessionToken}`,
          },
        });

        expect(consoleSpy).not.toHaveBeenCalled();

        consoleSpy.mockRestore();
      });
    });
  });

  describe('requireAuth', () => {
    describe('Valid Session', () => {
      it('should allow access with valid session', async () => {
        (mockKV.get as ReturnType<typeof vi.fn>).mockResolvedValue(
          mockCachedData
        );

        app.use('/protected/*', requireAuth({ kv: mockKV }));
        app.get('/protected/resource', (c) => {
          const user = c.get('user');
          return c.json({ userId: user?.id });
        });

        const res = await app.request('/protected/resource', {
          headers: {
            cookie: `codex-session=${mockSessionToken}`,
          },
        });

        expect(res.status).toBe(200);
        const body = (await res.json()) as { userId?: string };
        expect(body.userId).toBe('user_1');
      });
    });

    describe('No Session', () => {
      it('should return 401 when no cookie', async () => {
        app.use('/protected/*', requireAuth({ kv: mockKV }));
        app.get('/protected/resource', (c) => c.json({ data: 'secret' }));

        const res = await app.request('/protected/resource', {
          headers: {}, // No cookie
        });

        expect(res.status).toBe(401);
        const body = (await res.json()) as Record<string, unknown>;
        expect(body).toEqual({
          error: {
            code: 'UNAUTHORIZED',
            message: 'Authentication required',
          },
        });
      });

      it('should return 401 when session invalid', async () => {
        (mockKV.get as ReturnType<typeof vi.fn>).mockResolvedValue(null);
        (
          dbHttp.query.sessions.findFirst as ReturnType<typeof vi.fn>
        ).mockResolvedValue(null);

        app.use('/protected/*', requireAuth({ kv: mockKV }));
        app.get('/protected/resource', (c) => c.json({ data: 'secret' }));

        const res = await app.request('/protected/resource', {
          headers: {
            cookie: 'codex-session=invalid_token',
          },
        });

        expect(res.status).toBe(401);
        const body = (await res.json()) as {
          error: { code: string; message: string };
        };
        expect(body.error.code).toBe('UNAUTHORIZED');
      });

      it('should return 401 when session expired', async () => {
        const expiredSession = {
          ...mockCachedData,
          session: {
            ...mockSession,
            expiresAt: new Date(Date.now() - 1000).toISOString(),
          },
        };

        (mockKV.get as ReturnType<typeof vi.fn>).mockResolvedValue(
          expiredSession
        );

        app.use('/protected/*', requireAuth({ kv: mockKV }));
        app.get('/protected/resource', (c) => c.json({ data: 'secret' }));

        const res = await app.request('/protected/resource', {
          headers: {
            cookie: `codex-session=${mockSessionToken}`,
          },
        });

        expect(res.status).toBe(401);
      });
    });

    describe('Error Handling', () => {
      it('should return 401 on database error (fail closed)', async () => {
        (mockKV.get as ReturnType<typeof vi.fn>).mockResolvedValue(null);
        (
          dbHttp.query.sessions.findFirst as ReturnType<typeof vi.fn>
        ).mockRejectedValue(new Error('Database error'));

        app.use('/protected/*', requireAuth({ kv: mockKV }));
        app.get('/protected/resource', (c) => c.json({ data: 'secret' }));

        const res = await app.request('/protected/resource', {
          headers: {
            cookie: `codex-session=${mockSessionToken}`,
          },
        });

        // SECURITY: Fail closed - deny access on error
        expect(res.status).toBe(401);
      });
    });

    describe('Public vs Protected Routes', () => {
      it('should protect only specified routes', async () => {
        (mockKV.get as ReturnType<typeof vi.fn>).mockResolvedValue(
          mockCachedData
        );

        app.use('/protected/*', requireAuth({ kv: mockKV }));
        app.get('/public', (c) => c.json({ type: 'public' }));
        app.get('/protected/secret', (c) => c.json({ type: 'protected' }));

        // Public route should work without auth
        const publicRes = await app.request('/public');
        expect(publicRes.status).toBe(200);
        const publicBody = (await publicRes.json()) as { type: string };
        expect(publicBody.type).toBe('public');

        // Protected route should require auth
        const protectedRes = await app.request('/protected/secret');
        expect(protectedRes.status).toBe(401);

        // Protected route should work with auth
        const authedRes = await app.request('/protected/secret', {
          headers: {
            cookie: `codex-session=${mockSessionToken}`,
          },
        });
        expect(authedRes.status).toBe(200);
      });
    });
  });

  describe('Session and User Data Types', () => {
    it('should preserve all session fields', async () => {
      (mockKV.get as ReturnType<typeof vi.fn>).mockResolvedValue(
        mockCachedData
      );

      app.use('*', optionalAuth({ kv: mockKV }));
      app.get('/test', (c) => {
        const session = c.get('session');
        return c.json({ session });
      });

      const res = await app.request('/test', {
        headers: {
          cookie: `codex-session=${mockSessionToken}`,
        },
      });

      const body = (await res.json()) as { session: SessionData };
      expect(body.session).toHaveProperty('id');
      expect(body.session).toHaveProperty('userId');
      expect(body.session).toHaveProperty('token');
      expect(body.session).toHaveProperty('expiresAt');
      expect(body.session).toHaveProperty('ipAddress');
      expect(body.session).toHaveProperty('userAgent');
      expect(body.session).toHaveProperty('createdAt');
      expect(body.session).toHaveProperty('updatedAt');
    });

    it('should preserve all user fields', async () => {
      (mockKV.get as ReturnType<typeof vi.fn>).mockResolvedValue(
        mockCachedData
      );

      app.use('*', optionalAuth({ kv: mockKV }));
      app.get('/test', (c) => {
        const user = c.get('user');
        return c.json({ user });
      });

      const res = await app.request('/test', {
        headers: {
          cookie: `codex-session=${mockSessionToken}`,
        },
      });

      const body = (await res.json()) as { user: UserData };
      expect(body.user).toHaveProperty('id');
      expect(body.user).toHaveProperty('email');
      expect(body.user).toHaveProperty('name');
      expect(body.user).toHaveProperty('emailVerified');
      expect(body.user).toHaveProperty('image');
      expect(body.user).toHaveProperty('createdAt');
      expect(body.user).toHaveProperty('updatedAt');
    });
  });
});<|MERGE_RESOLUTION|>--- conflicted
+++ resolved
@@ -117,15 +117,11 @@
         });
 
         expect(res.status).toBe(200);
-<<<<<<< HEAD
-        const body = await res.json();
-=======
         const body = (await res.json()) as {
           user: UserData;
           session: SessionData;
           source: string;
         };
->>>>>>> ac38bebc
         expect(body.user).toEqual(mockUser);
         expect(body.session).toEqual(mockSession);
         expect(mockKV.get).toHaveBeenCalledWith(
