{
  "main": {
    "id": "552267220b62624f",
    "type": "split",
    "children": [
      {
        "id": "437ae031c87c9754",
        "type": "tabs",
        "children": [
          {
            "id": "f9e416ad637af1a8",
            "type": "leaf",
            "state": {
              "type": "empty",
              "state": {},
              "icon": "lucide-file",
              "title": "New tab"
            }
          }
        ]
      }
    ],
    "direction": "vertical"
  },
  "left": {
    "id": "4e021659e382f0c6",
    "type": "split",
    "children": [
      {
        "id": "608ad784fe7169bd",
        "type": "tabs",
        "children": [
          {
            "id": "0ba8de14df472946",
            "type": "leaf",
            "state": {
              "type": "file-explorer",
              "state": {
                "sortOrder": "alphabetical",
                "autoReveal": false
              },
              "icon": "lucide-folder-closed",
              "title": "Files"
            }
          },
          {
            "id": "052917dabc598244",
            "type": "leaf",
            "state": {
              "type": "search",
              "state": {
                "query": "r2bucketstruc",
                "matchingCase": false,
                "explainSearch": false,
                "collapseAll": false,
                "extraContext": false,
                "sortOrder": "alphabetical"
              },
              "icon": "lucide-search",
              "title": "Search"
            }
          },
          {
            "id": "cdc11ab250cce3c6",
            "type": "leaf",
            "state": {
              "type": "bookmarks",
              "state": {},
              "icon": "lucide-bookmark",
              "title": "Bookmarks"
            }
          }
        ]
      }
    ],
    "direction": "horizontal",
    "width": 300
  },
  "right": {
    "id": "e4291c2507b07b01",
    "type": "split",
    "children": [
      {
        "id": "c6d790c3c440852e",
        "type": "tabs",
        "children": [
          {
            "id": "179d57546fd384a8",
            "type": "leaf",
            "state": {
              "type": "backlink",
              "state": {
                "file": "infrastructure/SECURITY.md",
                "collapseAll": false,
                "extraContext": false,
                "sortOrder": "alphabetical",
                "showSearch": false,
                "searchQuery": "",
                "backlinkCollapsed": false,
                "unlinkedCollapsed": true
              },
              "icon": "links-coming-in",
              "title": "Backlinks for SECURITY"
            }
          },
          {
            "id": "503c67ba34ca46ab",
            "type": "leaf",
            "state": {
              "type": "outgoing-link",
              "state": {
                "file": "infrastructure/SECURITY.md",
                "linksCollapsed": false,
                "unlinkedCollapsed": true
              },
              "icon": "links-going-out",
              "title": "Outgoing links from SECURITY"
            }
          },
          {
            "id": "2d691eb50406e206",
            "type": "leaf",
            "state": {
              "type": "tag",
              "state": {
                "sortOrder": "frequency",
                "useHierarchy": true,
                "showSearch": false,
                "searchQuery": ""
              },
              "icon": "lucide-tags",
              "title": "Tags"
            }
          },
          {
            "id": "fe17cafa4485a811",
            "type": "leaf",
            "state": {
              "type": "outline",
              "state": {
                "file": "infrastructure/SECURITY.md",
                "followCursor": false,
                "showSearch": false,
                "searchQuery": ""
              },
              "icon": "lucide-list",
              "title": "Outline of SECURITY"
            }
          }
        ]
      }
    ],
    "direction": "horizontal",
    "width": 300,
    "collapsed": true
  },
  "left-ribbon": {
    "hiddenItems": {
      "bases:Create new base": false,
      "switcher:Open quick switcher": false,
      "graph:Open graph view": false,
      "canvas:Create new canvas": false,
      "daily-notes:Open today's daily note": false,
      "templates:Insert template": false,
      "command-palette:Open command palette": false,
      "obsidian-excalidraw-plugin:New drawing": false
    }
  },
  "active": "f9e416ad637af1a8",
  "lastOpenFiles": [
<<<<<<< HEAD
    "code-review/pr-44-test-coverage-review.md",
    "code-review/pr-44-integration-review.md",
    "code-review/pr-44-security-review.md",
    "code-review/pr-44-service-layer-review.md",
    "code-review/pr-44-api-endpoints-review.md",
    "code-review/pr-44-validation-review.md",
    "code-review/pr-44-database-review.md",
    "Excalidraw/Drawing 2025-11-19 21.29.19.excalidraw.md",
    "Excalidraw",
    "infrastructure/R2BucketStructure.md",
=======
>>>>>>> 61acd314
    "code-review/pr-36/validation-review.md",
    "code-review/pr-36/test-coverage-review.md",
    "code-review/pr-36/service-layer-review.md",
    "code-review/pr-36/security-review.md",
    "code-review/pr-36/integration-deployment-review.md",
    "code-review/pr-36/database-schema-review.md",
    "code-review/pr-36/api-endpoint-review.md",
    "code-review/pr-36",
    "code-review",
    "roadmap/work-packets/README.md",
    "roadmap/work-packets/ARCHITECTURE-CHANGELOG.md",
    "SECURITY_POLICY_USAGE.md",
    "roadmap/work-packets/P1-CONTENT-001-content-service.md",
    "features/auth/pdr-phase-1.md",
    "roadmap/work-packets/P1-CONTENT-001-content-service.md.tmp.13416.1763231850245",
    "features/auth/PHASE_1_AUTH_DESIGN.md",
    "PHASE_1_AUTH_DESIGN.md",
    "DOCUMENTATION_INDEX.md",
    "DEVELOPER_GUIDE.md",
<<<<<<< HEAD
    "CODEBASE_ANALYSIS.md"
=======
    "CODEBASE_ANALYSIS.md",
    "ARCHITECTURE.md",
    "QUICK_REFERENCE.md",
    "QUICK_START.md",
    "START_HERE.md",
    "documentation-index.md",
    "infrastructure/R2BucketStructure.md",
    "infrastructure/SECURITY.md",
    "infrastructure/README.md"
>>>>>>> 61acd314
  ]
}<|MERGE_RESOLUTION|>--- conflicted
+++ resolved
@@ -168,7 +168,6 @@
   },
   "active": "f9e416ad637af1a8",
   "lastOpenFiles": [
-<<<<<<< HEAD
     "code-review/pr-44-test-coverage-review.md",
     "code-review/pr-44-integration-review.md",
     "code-review/pr-44-security-review.md",
@@ -179,8 +178,6 @@
     "Excalidraw/Drawing 2025-11-19 21.29.19.excalidraw.md",
     "Excalidraw",
     "infrastructure/R2BucketStructure.md",
-=======
->>>>>>> 61acd314
     "code-review/pr-36/validation-review.md",
     "code-review/pr-36/test-coverage-review.md",
     "code-review/pr-36/service-layer-review.md",
@@ -200,18 +197,6 @@
     "PHASE_1_AUTH_DESIGN.md",
     "DOCUMENTATION_INDEX.md",
     "DEVELOPER_GUIDE.md",
-<<<<<<< HEAD
-    "CODEBASE_ANALYSIS.md"
-=======
-    "CODEBASE_ANALYSIS.md",
-    "ARCHITECTURE.md",
-    "QUICK_REFERENCE.md",
-    "QUICK_START.md",
-    "START_HERE.md",
-    "documentation-index.md",
-    "infrastructure/R2BucketStructure.md",
-    "infrastructure/SECURITY.md",
-    "infrastructure/README.md"
->>>>>>> 61acd314
+f    "CODEBASE_ANALYSIS.md"
   ]
 }