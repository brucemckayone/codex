--- conflicted
+++ resolved
@@ -15,10 +15,7 @@
  */
 
 import {
-<<<<<<< HEAD
-=======
   ContentNotFoundError,
->>>>>>> a437735c
   ContentService,
   contentQuerySchema,
   createContentSchema,
@@ -62,11 +59,7 @@
     schema: {
       body: createContentSchema,
     },
-<<<<<<< HEAD
-    handler: async (_c, ctx) => {
-=======
     handler: async (_c, ctx): Promise<CreateContentResponse> => {
->>>>>>> a437735c
       const service = new ContentService({
         db: dbHttp,
         environment: ctx.env.ENVIRONMENT || 'development',
@@ -93,11 +86,7 @@
     schema: {
       params: createIdParamsSchema(),
     },
-<<<<<<< HEAD
-    handler: async (_c, ctx) => {
-=======
     handler: async (_c, ctx): Promise<ContentResponse> => {
->>>>>>> a437735c
       const service = new ContentService({
         db: dbHttp,
         environment: ctx.env.ENVIRONMENT || 'development',
@@ -128,11 +117,7 @@
       params: createIdParamsSchema(),
       body: updateContentSchema,
     },
-<<<<<<< HEAD
-    handler: async (_c, ctx) => {
-=======
     handler: async (_c, ctx): Promise<UpdateContentResponse> => {
->>>>>>> a437735c
       const service = new ContentService({
         db: dbHttp,
         environment: ctx.env.ENVIRONMENT || 'development',
@@ -162,11 +147,7 @@
     schema: {
       query: contentQuerySchema,
     },
-<<<<<<< HEAD
-    handler: async (_c, ctx) => {
-=======
     handler: async (_c, ctx): Promise<ContentListResponse> => {
->>>>>>> a437735c
       const service = new ContentService({
         db: dbHttp,
         environment: ctx.env.ENVIRONMENT || 'development',
@@ -194,11 +175,7 @@
     schema: {
       params: createIdParamsSchema(),
     },
-<<<<<<< HEAD
-    handler: async (_c, ctx) => {
-=======
     handler: async (_c, ctx): Promise<PublishContentResponse> => {
->>>>>>> a437735c
       const service = new ContentService({
         db: dbHttp,
         environment: ctx.env.ENVIRONMENT || 'development',
@@ -227,11 +204,7 @@
     schema: {
       params: createIdParamsSchema(),
     },
-<<<<<<< HEAD
-    handler: async (_c, ctx) => {
-=======
     handler: async (_c, ctx): Promise<UnpublishContentResponse> => {
->>>>>>> a437735c
       const service = new ContentService({
         db: dbHttp,
         environment: ctx.env.ENVIRONMENT || 'development',
@@ -264,11 +237,7 @@
     schema: {
       params: createIdParamsSchema(),
     },
-<<<<<<< HEAD
-    handler: async (_c, ctx) => {
-=======
     handler: async (_c, ctx): Promise<DeleteContentResponse> => {
->>>>>>> a437735c
       const service = new ContentService({
         db: dbHttp,
         environment: ctx.env.ENVIRONMENT || 'development',
