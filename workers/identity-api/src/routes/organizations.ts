--- conflicted
+++ resolved
@@ -64,11 +64,7 @@
     schema: {
       body: createOrganizationSchema,
     },
-<<<<<<< HEAD
-    handler: async (_c, ctx) => {
-=======
     handler: async (_c, ctx): Promise<CreateOrganizationResponse> => {
->>>>>>> a437735c
       const service = new OrganizationService({
         db: dbHttp,
         environment: ctx.env.ENVIRONMENT || 'development',
@@ -95,11 +91,7 @@
     schema: {
       params: z.object({ slug: createSlugSchema(255) }),
     },
-<<<<<<< HEAD
-    handler: async (_c, ctx) => {
-=======
     handler: async (_c, ctx): Promise<CheckSlugResponse> => {
->>>>>>> a437735c
       const service = new OrganizationService({
         db: dbHttp,
         environment: ctx.env.ENVIRONMENT || 'development',
@@ -129,11 +121,7 @@
     schema: {
       params: z.object({ slug: createSlugSchema(255) }),
     },
-<<<<<<< HEAD
-    handler: async (_c, ctx) => {
-=======
     handler: async (_c, ctx): Promise<OrganizationBySlugResponse> => {
->>>>>>> a437735c
       const service = new OrganizationService({
         db: dbHttp,
         environment: ctx.env.ENVIRONMENT || 'development',
@@ -168,11 +156,7 @@
     schema: {
       params: z.object({ id: uuidSchema }),
     },
-<<<<<<< HEAD
-    handler: async (_c, ctx) => {
-=======
     handler: async (_c, ctx): Promise<OrganizationResponse> => {
->>>>>>> a437735c
       const service = new OrganizationService({
         db: dbHttp,
         environment: ctx.env.ENVIRONMENT || 'development',
@@ -209,11 +193,7 @@
       params: z.object({ id: uuidSchema }),
       body: updateOrganizationSchema,
     },
-<<<<<<< HEAD
-    handler: async (_c, ctx) => {
-=======
     handler: async (_c, ctx): Promise<UpdateOrganizationResponse> => {
->>>>>>> a437735c
       const service = new OrganizationService({
         db: dbHttp,
         environment: ctx.env.ENVIRONMENT || 'development',
@@ -287,11 +267,7 @@
     schema: {
       params: z.object({ id: uuidSchema }),
     },
-<<<<<<< HEAD
-    handler: async (_c, ctx) => {
-=======
     handler: async (_c, ctx): Promise<DeleteOrganizationResponse> => {
->>>>>>> a437735c
       const service = new OrganizationService({
         db: dbHttp,
         environment: ctx.env.ENVIRONMENT || 'development',
